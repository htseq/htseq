--- conflicted
+++ resolved
@@ -383,7 +383,7 @@
 
         ncv._storage = storage
         ncv.typecode = typecode
-        # FIXME: As long as autochromosomes in GenomicArray are infinite length
+        # NOTE: As long as autochromosomes in GenomicArray are infinite length
         # this has pretty limited use, but that might change
         ncv.offset = iv.start
         ncv.is_vector_of_sets = False
@@ -736,9 +736,6 @@
             if self.auto_add_chroms in ('auto', 'auto-write'):
                 # Add a new chromosome
                 if index.chrom not in self.chrom_vectors:
-<<<<<<< HEAD
-                    self.add_chrom(index.chrom)
-=======
                     if self.auto_add_chroms == 'auto':
                         self.add_chrom(index.chrom)
                     else:
@@ -757,7 +754,6 @@
                         self.chrom_vectors[index.chrom][strand_nostrand].extend_to_include(
                             index,
                         )
->>>>>>> 4dcc1404
 
             if self.stranded:
                 self.chrom_vectors[index.chrom][index.strand][
@@ -898,7 +894,6 @@
             )
 
             # Load contents
-            chrom_limits = {}
             for line in f:
                 chrom, start, end, value = line.rstrip('\n\r').split()
                 start, end = int(start), int(end)
@@ -909,16 +904,6 @@
                 else:
                     raise ValueError(f"Typecode not supported: {typecode}")
 
-                if (chrom, strand) not in chrom_limits:
-                    chrom_limits[(chrom, strand)] = {'start': start, 'end': end}
-                else:
-                    chrom_limits[(chrom, strand)]['start'] = min(
-                            chrom_limits[(chrom, strand)]['start'], start,
-                            )
-                    chrom_limits[(chrom, strand)]['end'] = max(
-                            chrom_limits[(chrom, strand)]['end'], end,
-                            )
-
                 iv = GenomicInterval(chrom, start, end, strand=strand)
                 array[iv] = value
 
@@ -926,17 +911,6 @@
             # Close the file only if we were the ones to open it
             if not hasattr(file_or_filename, "read"):
                 f.close()
-
-        ## Remove first (if needed) and last steps in each vector
-        #for (chrom, strand), limit in chrom_limits.items():
-        #    # Remove last step
-        #    print(chrom, 'remove end')
-        #    array.chrom_vectors[chrom][strand].array.remove_step(limit['end'])
-
-        #    # Remove first step
-        #    if limit['start'] > 0:
-        #        print(chrom, 'remove start', limit['start'])
-        #        array.chrom_vectors[chrom][strand].array.remove_step(0)
 
         return array
 
