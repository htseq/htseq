--- conflicted
+++ resolved
@@ -118,42 +118,6 @@
                 read_seq = read_seq_file
                 first_read = next(iter(read_seq))
             else:
-<<<<<<< HEAD
-                raise ValueError("Illegal order specified.")
-        empty = 0
-        ambiguous = 0
-        notaligned = 0
-        lowqual = 0
-        nonunique = 0
-        i = 0
-        for r in read_seq:
-            if i > 0 and i % 100000 == 0 and not quiet:
-                sys.stderr.write(
-                    "%d SAM alignment record%s processed.\n" %
-                    (i, "s" if not pe_mode else " pairs"))
-
-            i += 1
-            if not pe_mode:
-                if not r.aligned:
-                    notaligned += 1
-                    write_to_samout(r, "__not_aligned")
-                    continue
-                try:
-                    if r.optional_field("NH") > 1:
-                        nonunique += 1
-                        write_to_samout(r, "__alignment_not_unique")
-                        if multimapped_mode == 'none':
-                            continue
-                except KeyError:
-                    pass
-                if r.aQual < minaqual:
-                    lowqual += 1
-                    write_to_samout(r, "__too_low_aQual")
-                    continue
-                if stranded != "reverse":
-                    iv_seq = (co.ref_iv for co in r.cigar if co.type ==
-                              "M" and co.size > 0)
-=======
                 read_seq_file = SAM_or_BAM_Reader(sys.stdin)
                 read_seq_iter = iter(read_seq_file)
                 first_read = next(read_seq_iter)
@@ -170,7 +134,6 @@
                     read_seq = HTSeq.pair_SAM_alignments(read_seq)
                 elif order == "pos":
                     read_seq = HTSeq.pair_SAM_alignments_with_buffer(read_seq)
->>>>>>> 77f5f958
                 else:
                     raise ValueError("Illegal order specified.")
             empty = 0
@@ -195,7 +158,8 @@
                         if r.optional_field("NH") > 1:
                             nonunique += 1
                             write_to_samout(r, "__alignment_not_unique", samoutfile)
-                            continue
+                            if multimapped_mode == 'none':
+                                continue
                     except KeyError:
                         pass
                     if r.aQual < minaqual:
@@ -240,7 +204,8 @@
                            (r[1] is not None and r[1].optional_field("NH") > 1)):
                             nonunique += 1
                             write_to_samout(r, "__alignment_not_unique", samoutfile)
-                            continue
+                            if multimapped_mode == 'none':
+                                continue
                     except KeyError:
                         pass
                     if ((r[0] and r[0].aQual < minaqual) or
@@ -250,45 +215,6 @@
                         continue
 
                 try:
-<<<<<<< HEAD
-                    if ((r[0] is not None and r[0].optional_field("NH") > 1) or
-                       (r[1] is not None and r[1].optional_field("NH") > 1)):
-                        nonunique += 1
-                        write_to_samout(r, "__alignment_not_unique")
-                        if multimapped_mode == 'none':
-                            continue
-                except KeyError:
-                    pass
-                if ((r[0] and r[0].aQual < minaqual) or
-                   (r[1] and r[1].aQual < minaqual)):
-                    lowqual += 1
-                    write_to_samout(r, "__too_low_aQual")
-                    continue
-
-            try:
-                if overlap_mode == "union":
-                    fs = set()
-                    for iv in iv_seq:
-                        if iv.chrom not in features.chrom_vectors:
-                            raise UnknownChrom
-                        for iv2, fs2 in features[iv].steps():
-                            fs = fs.union(fs2)
-                elif overlap_mode in ("intersection-strict",
-                                      "intersection-nonempty"):
-                    fs = None
-                    for iv in iv_seq:
-                        if iv.chrom not in features.chrom_vectors:
-                            raise UnknownChrom
-                        for iv2, fs2 in features[iv].steps():
-                            if ((len(fs2) > 0) or
-                               (overlap_mode == "intersection-strict")):
-                                if fs is None:
-                                    fs = fs2.copy()
-                                else:
-                                    fs = fs.intersection(fs2)
-                else:
-                    sys.exit("Illegal overlap mode.")
-=======
                     if overlap_mode == "union":
                         fs = set()
                         for iv in iv_seq:
@@ -321,46 +247,21 @@
                         ambiguous += 1
                     else:
                         write_to_samout(r, list(fs)[0], samoutfile)
-                        counts[list(fs)[0]] += 1
->>>>>>> 77f5f958
+
+                    if fs is not None and len(fs) > 0:
+                        if multimapped_mode == 'none':
+                            if len(fs) == 1:
+                                counts[list(fs)[0]] += 1
+                        elif multimapped_mode == 'all':
+                            for fsi in list(fs):
+                                counts[fsi] += 1
+                        else:
+                            sys.exit("Illegal multimap mode.")
+
 
                 except UnknownChrom:
                     write_to_samout(r, "__no_feature", samoutfile)
                     empty += 1
-<<<<<<< HEAD
-                elif len(fs) > 1:
-                    write_to_samout(r, "__ambiguous[" + '+'.join(fs) + "]")
-                    ambiguous += 1
-                else:
-                    write_to_samout(r, list(fs)[0])
-
-                if fs is not None and len(fs) > 0:
-                    if multimapped_mode == 'none':
-                        if len(fs) == 1:
-                            counts[list(fs)[0]] += 1
-                    elif multimapped_mode == 'all':
-                        for fsi in list(fs):
-                            counts[fsi] += 1
-                    else:
-                        sys.exit("Illegal multimap mode.")
-
-            except UnknownChrom:
-                write_to_samout(r, "__no_feature")
-                empty += 1
-
-    except:
-        sys.stderr.write("Error occured when processing SAM input (%s):\n" %
-                         read_seq_file.get_line_number_string())
-        raise
-
-    if not quiet:
-        sys.stderr.write("%d SAM %s processed.\n" %
-            (i, "alignments " if not pe_mode else "alignment pairs"))
-
-    if samoutfile is not None:
-        samoutfile.close()
-=======
->>>>>>> 77f5f958
 
         except:
             sys.stderr.write(
@@ -469,19 +370,14 @@
             "(choices: union, intersection-strict, intersection-nonempty; default: union)")
 
     pa.add_argument(
-<<<<<<< HEAD
             "--nonunique", dest="nonunique", type=str,
             choices=("none", "all"), default="none",
             help="Whether to score reads that are not uniquely aligned " +
             "or ambiguously assigned to features")
 
     pa.add_argument(
-            "-o", "--samout", type=str, dest="samout",
+            "-o", "--samout", type=str, dest="samouts", nargs='+',
             default="", help="write out all SAM alignment records into an output " +
-=======
-            "-o", "--samout", type=str, dest="samouts", nargs='+',
-            default='', help="write out all SAM alignment records into an output " +
->>>>>>> 77f5f958
             "SAM file called SAMOUT, annotating each line with its feature assignment " +
             "(as an optional field with tag 'XF')")
 
