"""HTSeq is a package to process high-throughput sequencing data.

See htseq.readthedocs.io/en/master/index.html for documentation.
"""

import itertools
import warnings
import os
import shlex
import sys

try:
    import HTSeq
    from HTSeq._HTSeq import *
    #from _HTSeq import *
except ImportError:
    if os.path.isfile("setup.py"):
        raise ImportError(
            "Cannot import 'HTSeq' when working directory is HTSeq's own build directory.")
    else:
        raise

from HTSeq._version import __version__

#from vcf_reader import *

#########################
# Utils
#########################


class FileOrSequence(object):
    """ The construcutor takes one argument, which may either be a string,
    which is interpreted as a file name (possibly with path), or a
    connection, by which we mean a text file opened for reading, or 
    any other object that can provide an iterator over strings 
    (lines of the file).

    The advantage of passing a file name instead of an already opened file
    is that if an iterator is requested several times, the file will be
    re-opened each time. If the file is already open, its lines can be read
    only once, and then, the iterator stays exhausted.      

    Furthermore, if a file name is passed that end in ".gz" or ".gzip"
    (case insensitive), it is transparently gunzipped.
    """

    def __init__(self, filename_or_sequence):
        self.fos = filename_or_sequence
        self.line_no = None

    def __iter__(self):
        self.line_no = 1
        if isinstance(self.fos, str):
            if self.fos.lower().endswith((".gz", ".gzip")):
                lines = gzip.open(self.fos)
            else:
                lines = open(self.fos)
        else:
            lines = self.fos
        for line in lines:
            yield line
            self.line_no += 1
        if isinstance(self.fos, str):
            lines.close()
        self.line_no = None

    def __repr__(self):
        if isinstance(self.fos, str):
            return "<%s object, connected to file name '%s'>" % (
                self.__class__.__name__, self.fos)
        else:
            return "<%s object, connected to %s >" % (
                self.__class__.__name__, repr(self.fos))

    def get_line_number_string(self):
        if self.line_no is None:
            if isinstance(self.fos, str):
                return "file %s closed" % self.fos
            else:
                return "file closed"
        if isinstance(self.fos, str):
            return "line %d of file %s" % (self.line_no, self.fos)
        else:
            return "line %d" % self.line_no


#########################
# Features
#########################

class GenomicFeature(object):

    """A genomic feature, i.e., an interval on a genome with metadata.

    At minimum, the following information should be provided by slots:

      name: a string identifying the feature (e.g., a gene symbol)
      type: a string giving the feature type (e.g., "gene", "exon")
      iv: a GenomicInterval object specifying the feature locus     
    """

    def __init__(self, name, type_, interval):
        self.name = name
        self.type = sys.intern(type_)
        self.iv = interval

    def __repr__(self):
        return "<%s: %s '%s' at %s: %d -> %d (strand '%s')>" % \
            (self.__class__.__name__, self.type, self.name,
             self.iv.chrom, self.iv.start_d, self.iv.end_d, self.iv.strand)

    def __eq__(self, other):
        if not isinstance(other, GenomicFeature):
            return False
        return self.name == other.name and self.type == other.type and \
            self.iv == other.iv

    def __neq__(self, other):
        if not isinstance(other, GenomicFeature):
            return True
        return not self.__eq__(other)

    def get_gff_line(self, with_equal_sign=False):
        try:
            source = self.source
        except AttributeError:
            source = "."
        try:
            score = self.score
        except AttributeError:
            score = "."
        try:
            frame = self.frame
        except AttributeError:
            frame = "."
        try:
            attr = self.attr
        except AttributeError:
            attr = {'ID': self.name}
        if with_equal_sign:
            sep = "="
        else:
            sep = " "
        attr_str = '; '.join(
            ['%s%s\"%s\"' % (ak, sep, attr[ak]) for ak in attr])
        return "\t".join(str(a) for a in (self.iv.chrom, source,
                                          self.type, self.iv.start + 1, self.iv.end, score,
                                          self.iv.strand, frame, attr_str)) + "\n"


_re_attr_main = re.compile("\s*([^\s\=]+)[\s=]+(.*)")
_re_attr_empty = re.compile("^\s*$")


def parse_GFF_attribute_string(attrStr, extra_return_first_value=False):
    """Parses a GFF attribute string and returns it as a dictionary.

    If 'extra_return_first_value' is set, a pair is returned: the dictionary
    and the value of the first attribute. This might be useful if this is the ID.
    """
    if attrStr.endswith("\n"):
        attrStr = attrStr[:-1]
    d = {}
    first_val = "_unnamed_"
    for (i, attr) in zip(itertools.count(), _HTSeq.quotesafe_split(attrStr.encode())):
        attr = attr.decode()
        if _re_attr_empty.match(attr):
            continue
        if attr.count('"') not in (0, 2):
            raise ValueError(
                "The attribute string seems to contain mismatched quotes.")
        mo = _re_attr_main.match(attr)
        if not mo:
            raise ValueError("Failure parsing GFF attribute line")
        val = mo.group(2)
        if val.startswith('"') and val.endswith('"'):
            val = val[1:-1]
        #val = urllib.unquote( val )
        d[sys.intern(mo.group(1))] = sys.intern(val)
        if extra_return_first_value and i == 0:
            first_val = val
    if extra_return_first_value:
        return (d, first_val)
    else:
        return d

_re_gff_meta_comment = re.compile("##\s*(\S+)\s+(\S*)")


class GFF_Reader(FileOrSequence):

    """Parse a GFF file

    Pass the constructor either a file name or an iterator of lines of a 
    GFF files. If a file name is specified, it may refer to a gzip compressed
    file.

    Iterating over the object then yields GenomicFeature objects.
    """

    def __init__(self, filename_or_sequence, end_included=True):
        FileOrSequence.__init__(self, filename_or_sequence)
        self.end_included = end_included
        self.metadata = {}

    def __iter__(self):
        for line in FileOrSequence.__iter__(self):
            if isinstance(line, bytes):
                line = line.decode()

            if line == "\n":
                continue
            if line.startswith('#'):
                if line.startswith("##"):
                    mo = _re_gff_meta_comment.match(line)
                    if mo:
                        self.metadata[mo.group(1)] = mo.group(2)
                continue
            (seqname, source, feature, start, end, score,
             strand, frame, attributeStr) = line.split("\t", 8)
            (attr, name) = parse_GFF_attribute_string(attributeStr, True)
            if self.end_included:
                iv = GenomicInterval(seqname, int(start) - 1, int(end), strand)
            else:
                iv = GenomicInterval(seqname, int(
                    start) - 1, int(end) - 1, strand)
            f = GenomicFeature(name, feature, iv)
            if score != ".":
                score = float(score)
            if frame != ".":
                frame = int(frame)
            f.source = source
            f.score = score
            f.frame = frame
            f.attr = attr
            yield f


def make_feature_dict(feature_sequence):
    """A feature dict is a convenient way to organize a sequence of Feature 
    object (which you have got, e.g., from parse_GFF).

    The function returns a dict with all the feature types as keys. Each value
    of this dict is again a dict, now of feature names. The values of this dict
    is a list of feature.

    An example makes this clear. Let's say you load the C. elegans GTF file
    from Ensemble and make a feature dict:

    >>> worm_features_dict = HTSeq.make_feature_dict( HTSeq.parse_GFF( 
    ...     "test_data/Caenorhabditis_elegans.WS200.55.gtf.gz" ) )

    (This command may take a few minutes to deal with the 430,000 features
    in the GTF file. Note that you may need a lot of RAM if you have millions
    of features.)

    Then, you can simply access, say, exon 0 of gene "F08E10.4" as follows:
    >>> worm_features_dict[ 'exon' ][ 'F08E10.4' ][ 0 ]
    <GenomicFeature: exon 'F08E10.4' at V: 17479353 -> 17479001 (strand '-')>
    """

    res = {}
    for f in feature_sequence:
        if f.type not in res:
            res[f.type] = {}
        res_ftype = res[f.type]
        if f.name not in res_ftype:
            res_ftype[f.name] = [f]
        else:
            res_ftype[f.name].append(f)
    return res


#########################
# GenomicArray
#########################

def read_chrom_lens(filename, delimiter="\t"):
    return dict(((chrom, int(len))
                 for chrom, len in csv.reader(open(filename), delimiter=delimiter)))


#########################
# Sequence readers
#########################

_re_fasta_header_line = re.compile(r'>\s*(\S+)\s*(.*)')


class FastaReader(FileOrSequence):
    """A Fasta_Reader is associated with a FASTA file or an open connection
    to a file-like object with content in FASTA format.
    It can generate an iterator over the sequences.
    """

    def __iter__(self):
        seq = None
        for line in FileOrSequence.__iter__(self):
            if line.startswith(">"):
                if seq:
                    s = Sequence(seq, name)
                    s.descr = descr
                    yield s
                mo = _re_fasta_header_line.match(line)
                name = mo.group(1)
                descr = mo.group(2)
                seq = b""
            else:
                assert seq is not None, "FASTA file does not start with '>'."
                seq += line[:-1].encode()
        if seq is not None:
            s = Sequence(seq, name)
            s.descr = descr
            yield s

    def get_sequence_lengths(self):
        seqname = None
        seqlengths = {}
        for line in FileOrSequence.__iter__(self):
            if line.startswith(">"):
                if seqname is not None:
                    seqlengths[seqname] = length
                mo = _re_fasta_header_line.match(line)
                seqname = mo.group(1)
                length = 0
            else:
                assert seqname is not None, "FASTA file does not start with '>'."
                length += len(line.rstrip())
        if seqname is not None:
            seqlengths[seqname] = length
        return seqlengths

    @staticmethod
    def _import_pysam():
        global pysam
        try:
            import pysam
        except ImportError:
            sys.stderr.write(
                "Please install the 'pysam' package to be able to use the Fasta indexing functionality.")
            raise

    def build_index(self, force=False):
        self._import_pysam()
        if not isinstance(self.fos, str):
            raise TypeError("This function only works with FastaReader objects " +
                            "connected to a fasta file via file name")
        index_filename = self.fos + ".fai"
        if os.access(index_filename, os.R_OK):
            if (not force) and os.stat( self.filename_or_sequence ).st_mtime <= \
                    os.stat(index_filename).st_mtime:
                # index is up to date
                return
        pysam.faidx(self.fos)
        if not os.access(index_filename, os.R_OK):
            raise SystemError(
                "Building of Fasta index failed due to unknown error.")

    def __getitem__(self, iv):
        if not isinstance(iv, GenomicInterval):
            raise TypeError("GenomicInterval expected as key.")
        if not isinstance(self.fos, str):
            raise TypeError("This function only works with FastaReader objects " +
                            "connected to a fasta file via file name")
        self._import_pysam()
        fasta = pysam.faidx(self.fos, "%s:%d-%d" %
                            (iv.chrom, iv.start, iv.end - 1))
        ans = list(FastaReader(fasta))
        assert len(ans) == 1
        ans[0].name = str(iv)
        if iv.strand != "-":
            return ans[0]
        else:
            return ans[0].get_reverse_complement()


class FastqReader(FileOrSequence):
    """A Fastq object is associated with a FASTQ self.file. When an iterator
    is requested from the object, the FASTQ file is read.

    qual_scale is one of "phred", "solexa", "solexa-old".
    """

    def __init__(self, file_, qual_scale="phred"):
        FileOrSequence.__init__(self, file_)
        self.qual_scale = qual_scale
        if qual_scale not in ("phred", "solexa", "solexa-old"):
            raise ValueError("Illegal quality scale.")

    def __iter__(self):
        fin = FileOrSequence.__iter__(self)
        while True:
            id1 = next(fin)
            seq = next(fin)
            id2 = next(fin)
            qual = next(fin)
            if qual == "":
                if id1 != "":
                    warnings.warn("Number of lines in FASTQ file is not "
                                  "a multiple of 4. Discarding the last, "
                                  "incomplete record")
                break

            if not qual.endswith("\n"):
                qual += "\n"
            if not id1.startswith("@"):
                raise ValueError("Primary ID line in FASTQ file does"
                                 "not start with '@'. Either this is not FASTQ data or the parser got out of sync.")
            if not id2.startswith("+"):
                raise ValueError("Secondary ID line in FASTQ file does"
                                 "not start with '+'. Maybe got out of sync.")
            if len(id2) > 2 and id1[1:] != id2[1:]:
                raise ValueError("Primary and secondary ID line in FASTQ"
                                 "disagree.")

            yield SequenceWithQualities(seq[:-1].encode(), id1[1:-1],
                                        qual[:-1].encode(), self.qual_scale)


class BowtieReader(FileOrSequence):
    """A BowtieFile object is associated with a Bowtie output file that 
    contains short read alignments. It can generate an iterator of Alignment
    objects."""

    def __iter__(self):
        for line in FileOrSequence.__iter__(self):
            try:
                algnt = BowtieAlignment(line)
            except ValueError:
                if line.startswith("Reported "):
                    continue
                warnings.warn("BowtieReader: Ignoring the following line, which could not be parsed:\n%s\n" % line,
                              RuntimeWarning)
            yield algnt


def bundle_multiple_alignments(sequence_of_alignments):
    """Some alignment programs, e.g., Bowtie, can output multiple alignments,
    i.e., the same read is reported consecutively with different alignments.
    This function takes an iterator over alignments and bundles consecutive
    alignments regarding the same read to a list of Alignment objects and
    returns an iterator over these.
    """
    alignment_iter = iter(sequence_of_alignments)
    algnt = next(alignment_iter)
    ma = [algnt]
    for algnt in alignment_iter:
        if algnt.read.name != ma[0].read.name:
            yield ma
            ma = [algnt]
        else:
            ma.append(algnt)
    yield ma


class SolexaExportAlignment(Alignment):
    """Iterating over SolexaExportReader objects will yield SoelxaExportRecord
    objects. These have four fields:
       read          - a SequenceWithQualities object 
       aligned       - a boolean, indicating whether the object was aligned
       iv            - a GenomicInterval giving the alignment (or None, if not aligned)
       passed_filter - a boolean, indicating whether the object passed the filter
       nomatch_code  - a code indicating why no match was found (or None, if the
         read was aligned)

    As long as 'aligned' is True, a SolexaExportRecord can be treated as an 
    Alignment object.
    """

    def __init__(self):
        # Data is filled in by SolexaExportRecord
        pass

    def __repr__(self):
        if self.aligned:
            return "< %s object: Read '%s', aligned to %s >" % (
                self.__class__.__name__, self.read.name, self.iv)
        else:
            return "< %s object: Non-aligned read '%s' >" % (
                self.__class__.__name__, self.read.name)


class SolexaExportReader(FileOrSequence):
    """Parser for *_export.txt files from the SolexaPipeline software.

    Iterating over a SolexaExportReader yields SolexaExportRecord objects.
    """

    def __init__(self, filename_or_sequence, solexa_old=False):
        FileOrSequence.__init__(self, filename_or_sequence)
        if solexa_old:
            self.qualscale = "solexa-old"
        else:
            self.qualscale = "solexa"

    @classmethod
    def parse_line_bare(dummy, line):
        if line[-1] == "\n":
            line = line[:-1]
        res = {}
        (res['machine'], res['run_number'], res['lane'], res['tile'], res['x_coord'],
         res['y_coord'], res['index_string'], res['read_nbr'], res['read_seq'],
         res['qual_str'], res['chrom'], res[
             'contig'], res['pos'], res['strand'],
         res['match_descr'], res['single_read_algnt_score'],
         res['paired_read_algnt_score'], res[
             'partner_chrom'], res['partner_contig'],
         res['partner_offset'], res['partner_strand'], res['passed_filtering'] ) \
            = line.split("\t")
        return res

    def __iter__(self):
        for line in FileOrSequence.__iter__(self):
            record = SolexaExportAlignment()
            fields = SolexaExportReader.parse_line_bare(line)
            if fields['read_nbr'] != "1":
                warnings.warn("Paired-end read encountered. PE is so far supported only for " +
                              "SAM files, not yet for SolexaExport. All PE-related fields are ignored. ")
            record.read = SequenceWithQualities(
                fields['read_seq'],
                "%s:%s:%s:%s:%s#0" % (fields['machine'], fields['lane'], fields['tile'],
                                      fields['x_coord'], fields['y_coord']),
                fields['qual_str'], self.qualscale)
            if fields['passed_filtering'] == 'Y':
                record.passed_filter = True
            elif fields['passed_filtering'] == 'N':
                record.passed_filter = False
            else:
                raise ValueError("Illegal 'passed filter' value in Solexa export data: '%s'." % fields[
                                 'passed_filtering'])
            record.index_string = fields['index_string']
            if fields['pos'] == '':
                record.iv = None
                record.nomatch_code = fields['chrom']
            else:
                if fields['strand'] == 'F':
                    strand = '+'
                elif fields['strand'] == 'R':
                    strand = '-'
                else:
                    raise ValueError(
                        "Illegal strand value in Solexa export data.")
                start = int(fields['pos'])
                chrom = fields['chrom']
                if fields['chrom'] == "":
                    chrom = fields['contig']
                record.iv = GenomicInterval(chrom, start,
                                            start + len(fields['read_seq']), strand)
            yield record


class SAM_Reader(FileOrSequence):
    """A SAM_Reader object is associated with a SAM file that 
    contains short read alignments. It can generate an iterator of Alignment
    objects."""

    def __iter__(self):
        for line in FileOrSequence.__iter__(self):
            if line.startswith("@"):
                # do something with the header line
                continue
            try:
                algnt = SAM_Alignment.from_SAM_line(line)
            except ValueError as e:
                e.args = e.args + (self.get_line_number_string(), )
                raise
            yield algnt


class GenomicArrayOfSets(GenomicArray):

    """A GenomicArrayOfSets is a specialization of GenomicArray that allows to store
    sets of objects. On construction, the step vectors are initialized with empty sets.
    By using the 'add_value' method, objects can be added to intervals. If an object
    is already present in the set(s) at this interval, an the new object is added to
    the present set, and the set is split if necessary.
    """

    def __init__(self, chroms, stranded=True, storage='step', memmap_dir=""):
        GenomicArray.__init__(self, chroms, stranded, 'O', storage, memmap_dir)

    def add_chrom(self, chrom, length=sys.maxsize, start_index=0):
        GenomicArray.add_chrom(self, chrom, length, start_index)
        for cv in list(self.chrom_vectors[chrom].values()):
            cv[:] = set()
            cv.is_vector_of_sets = True


###########################
# paired-end handling
###########################
<<<<<<< HEAD


def pair_SAM_alignments(alignments, bundle=False):

    mate_missing_count = [0]

    def process_list(almnt_list):
        while len(almnt_list) > 0:
            a1 = almnt_list.pop(0)
            # Find its mate
            for a2 in almnt_list:
                if a1.pe_which == a2.pe_which:
                    continue
                if a1.aligned != a2.mate_aligned or a1.mate_aligned != a2.aligned:
                    continue
                if not (a1.aligned and a2.aligned):
                    break
                if a1.iv.chrom == a2.mate_start.chrom and a1.iv.start == a2.mate_start.pos and \
                        a2.iv.chrom == a1.mate_start.chrom and a2.iv.start == a1.mate_start.pos:
                    break
            else:
                if a1.mate_aligned:
                    mate_missing_count[0] += 1
                    if mate_missing_count[0] == 1:
                        warnings.warn("Read " + a1.read.name + " claims to have an aligned mate " +
                                      "which could not be found in an adjacent line.")
                a2 = None
            if a2 is not None:
                almnt_list.remove(a2)
            if a1.pe_which == "first":
                yield (a1, a2)
            else:
                assert a1.pe_which == "second"
                yield (a2, a1)

    almnt_list = []
    current_name = None
    for almnt in alignments:
        if not almnt.paired_end:
            raise ValueError(
                "'pair_alignments' needs a sequence of paired-end alignments")
        if almnt.pe_which == "unknown":
            raise ValueError(
                "Paired-end read found with 'unknown' 'pe_which' status.")
        if almnt.read.name == current_name:
            almnt_list.append(almnt)
        else:
            if bundle:
                yield list(process_list(almnt_list))
            else:
                for p in process_list(almnt_list):
                    yield p
            current_name = almnt.read.name
            almnt_list = [almnt]
    if bundle:
        yield list(process_list(almnt_list))
    else:
        for p in process_list(almnt_list):
            yield p
    if mate_missing_count[0] > 1:
        warnings.warn("%d reads with missing mate encountered." %
                      mate_missing_count[0])


def pair_SAM_alignments_with_buffer(alignments, max_buffer_size=3000000):

    almnt_buffer = {}
    ambiguous_pairing_counter = 0
    for almnt in alignments:

        if not almnt.paired_end:
            raise ValueError(
                "Sequence of paired-end alignments expected, but got single-end alignment.")
        if almnt.pe_which == "unknown":
            raise ValueError(
                "Cannot process paired-end alignment found with 'unknown' 'pe_which' status.")

        matekey = (
            almnt.read.name,
            "second" if almnt.pe_which == "first" else "first",
            almnt.mate_start.chrom if almnt.mate_aligned else None,
            almnt.mate_start.pos if almnt.mate_aligned else None,
            almnt.iv.chrom if almnt.aligned else None,
            almnt.iv.start if almnt.aligned else None,
            -almnt.inferred_insert_size if almnt.aligned and almnt.mate_aligned else None)

        if matekey in almnt_buffer:
            if len(almnt_buffer[matekey]) == 1:
                mate = almnt_buffer[matekey][0]
                del almnt_buffer[matekey]
            else:
                mate = almnt_buffer[matekey].pop(0)
                if ambiguous_pairing_counter == 0:
                    ambiguous_pairing_first_occurance = matekey
                ambiguous_pairing_counter += 1
=======
                
                
def pair_SAM_alignments( alignments, bundle=False ):

   mate_missing_count = [0]

   def process_list( almnt_list ):
      while len( almnt_list ) > 0:
         a1 = almnt_list.pop( 0 )
         # Find its mate
         for a2 in almnt_list:
            if a1.pe_which == a2.pe_which:
               continue
            if a1.aligned != a2.mate_aligned or a1.mate_aligned != a2.aligned:
               continue
            if not (a1.aligned and a2.aligned):
               break
            if a1.iv.chrom == a2.mate_start.chrom and a1.iv.start == a2.mate_start.pos and \
                  a2.iv.chrom == a1.mate_start.chrom and a2.iv.start == a1.mate_start.pos:
               break
         else:
            if a1.mate_aligned:
               mate_missing_count[0] += 1
               if mate_missing_count[0] == 1:
                  warnings.warn( "Read " + a1.read.name + " claims to have an aligned mate " +
                     "which could not be found in an adjacent line." )
            a2 = None
         if a2 is not None:
            almnt_list.remove( a2 )
         if a1.pe_which == "first":
            yield ( a1, a2 )
         else:
            assert a1.pe_which == "second"
            yield ( a2, a1 )

   almnt_list = []
   current_name = None
   for almnt in alignments:
      if not almnt.paired_end:
         raise ValueError("'pair_alignments' needs a sequence of paired-end alignments")
      if almnt.pe_which == "unknown":
         raise ValueError("Paired-end read found with 'unknown' 'pe_which' status.")
      if almnt.read.name == current_name:
         almnt_list.append( almnt )
      else:
         if bundle:
            yield list( process_list( almnt_list ) )
         else:
            for p in process_list( almnt_list ):
               yield p
         current_name = almnt.read.name
         almnt_list = [ almnt ]
   if bundle:
      yield list( process_list( almnt_list ) )
   else:
      for p in process_list( almnt_list ):
         yield p
   if mate_missing_count[0] > 1:
      warnings.warn( "%d reads with missing mate encountered." % mate_missing_count[0] )


def pair_SAM_alignments_with_buffer( alignments, max_buffer_size=30000000 ):

   almnt_buffer = {}
   ambiguous_pairing_counter = 0
   for almnt in alignments:

      if not almnt.paired_end:
         raise ValueError("Sequence of paired-end alignments expected, but got single-end alignment.")
      if almnt.pe_which == "unknown":
         raise ValueError("Cannot process paired-end alignment found with 'unknown' 'pe_which' status.")

      matekey = ( 
         almnt.read.name, 
         "second" if almnt.pe_which == "first" else "first",
         almnt.mate_start.chrom if almnt.mate_aligned else None, 
         almnt.mate_start.pos if almnt.mate_aligned else None, 
         almnt.iv.chrom if almnt.aligned else None, 
         almnt.iv.start if almnt.aligned else None, 
         -almnt.inferred_insert_size if almnt.aligned and almnt.mate_aligned else None )

      if matekey in almnt_buffer:
         if len( almnt_buffer[ matekey ] ) == 1:            
            mate = almnt_buffer[ matekey ][ 0 ]
            del almnt_buffer[ matekey ]
         else:
            mate = almnt_buffer[ matekey ].pop( 0 )
            if ambiguous_pairing_counter == 0:
               ambiguous_pairing_first_occurance = matekey
            ambiguous_pairing_counter += 1
         if almnt.pe_which == "first":
            yield ( almnt, mate )
         else:
            yield ( mate, almnt )
      else:
         almntkey = ( 
            almnt.read.name, almnt.pe_which, 
            almnt.iv.chrom if almnt.aligned else None, 
            almnt.iv.start if almnt.aligned else None, 
            almnt.mate_start.chrom if almnt.mate_aligned else None, 
            almnt.mate_start.pos if almnt.mate_aligned else None, 
            almnt.inferred_insert_size if almnt.aligned and almnt.mate_aligned else None )
         if almntkey not in almnt_buffer:
            almnt_buffer[ almntkey ] = [ almnt ]
         else:
            almnt_buffer[ almntkey ].append( almnt )
         if len(almnt_buffer) > max_buffer_size:
            raise ValueError("Maximum alignment buffer size exceeded while pairing SAM alignments.")

   if len(almnt_buffer) > 0:
      warnings.warn( "Mate records missing for %d records; first such record: %s." % 
         ( len(almnt_buffer), str( list(almnt_buffer.values())[0][0] ) ) )
      for almnt_list in list(almnt_buffer.values()):
         for almnt in almnt_list:
>>>>>>> 89af3f28
            if almnt.pe_which == "first":
                yield (almnt, mate)
            else:
                yield (mate, almnt)
        else:
            almntkey = (
                almnt.read.name, almnt.pe_which,
                almnt.iv.chrom if almnt.aligned else None,
                almnt.iv.start if almnt.aligned else None,
                almnt.mate_start.chrom if almnt.mate_aligned else None,
                almnt.mate_start.pos if almnt.mate_aligned else None,
                almnt.inferred_insert_size if almnt.aligned and almnt.mate_aligned else None)
            if almntkey not in almnt_buffer:
                almnt_buffer[almntkey] = [almnt]
            else:
                almnt_buffer[almntkey].append(almnt)
            if len(almnt_buffer) > max_buffer_size:
                raise ValueError(
                    "Maximum alignment buffer size exceeded while pairing SAM alignments.")

    if len(almnt_buffer) > 0:
        warnings.warn("Mate records missing for %d records; first such record: %s." %
                      (len(almnt_buffer), str(list(almnt_buffer.values())[0][0])))
        for almnt_list in list(almnt_buffer.values()):
            for almnt in almnt_list:
                if almnt.pe_which == "first":
                    yield (almnt, None)
                else:
                    yield (None, almnt)

    if ambiguous_pairing_counter > 0:
        warnings.warn("Mate pairing was ambiguous for %d records; mate key for first such record: %s." %
                      (ambiguous_pairing_counter, str(ambiguous_pairing_first_occurance)))


###########################
# variant calls
###########################


_re_vcf_meta_comment = re.compile("^##([a-zA-Z]+)\=(.*)$")

_re_vcf_meta_descr = re.compile(
    'ID=[^,]+,?|Number=[^,]+,?|Type=[^,]+,?|Description="[^"]+",?')

_re_vcf_meta_types = re.compile("[INFO|FILTER|FORMAT]")

_vcf_typemap = {
    "Integer": int,
    "Float": float,
    "String": str,
    "Flag": bool
}


class VariantCall(object):

    def __init__(self, chrom=None, pos=None, identifier=None, ref=None, alt=None, qual=None, filtr=None, info=None):
        self.chrom = chrom
        self.pos = pos
        self.id = identifier
        self.ref = ref
        self.alt = alt
        self.qual = qual
        self.filter = filtr
        self.info = info
        self._original_line = None

    @classmethod
    def fromdict(cls, dictionary):
        ret = cls()
        ret.chrom = dictionary["chrom"]
        ret.pos = dictionary["pos"]
        ret.id = dictionary["id"]
        ret.ref = dictionary["ref"]
        ret.alt = dictionary["alt"]
        ret.qual = dictionary["qual"]
        ret.filter = dictionary["filter"]
        ret.info = dictionary["info"]
        ret._original_line = None

    @classmethod
    def fromline(cls, line, nsamples=0, sampleids=[]):
        ret = cls()
        if nsamples == 0:
            ret.format = None
            ret.chrom, ret.pos, ret.id, ret.ref, ret.alt, ret.qual, ret.filter, ret.info = line.rstrip(
                "\n").split("\t", 7)
        else:
            lsplit = line.rstrip("\n").split("\t")
            ret.chrom, ret.pos, ret.id, ret.ref, ret.alt, ret.qual, ret.filter, ret.info = lsplit[
                :8]
            ret.format = lsplit[8].split(":")
            ret.samples = {}
            spos = 9
            for sid in sampleids:
                ret.samples[sid] = dict((name, value) for (
                    name, value) in zip(ret.format, lsplit[spos].split(":")))
                spos += 1
        ret.pos = GenomicPosition(ret.chrom, int(ret.pos))
        ret.alt = ret.alt.split(",")
        ret._original_line = line
        return ret

    def infoline(self):
        if self.info.__class__ == dict:
            return ";".join(map((lambda key: str(key) + "=" + str(self.info[key])), self.info))
        else:
            return self.info

    def get_original_line(self):
        warnings.warn(
            "Original line is empty, probably this object was created from scratch and not from a line in a .vcf file!")
        return self._original_line

    def sampleline(self):
        if self.format == None:
            sys.stderr.write("No samples in this variant call!\n")
            return ""
        keys = self.format
        ret = [":".join(keys)]
        for sid in self.samples:
            tmp = []
            for k in keys:
                if k in self.samples[sid]:
                    tmp.append(self.samples[sid][k])
            ret.append(":".join(tmp))
        return "\t".join(ret)

    def to_line(self):
        if self.format == None:
            return "\t".join(map(str, [self.pos.chrom, self.pos.pos, self.id, self.ref, ",".join(self.alt), self.qual, self.filter, self.infoline()])) + "\n"
        else:
            return "\t".join(map(str, [self.pos.chrom, self.pos.pos, self.id, self.ref, ",".join(self.alt), self.qual, self.filter, self.infoline(), self.sampleline()])) + "\n"

    def __descr__(self):
        return "<VariantCall at %s, ref '%s', alt %s >" % (str(self.pos).rstrip("/."), self.ref, str(self.alt).strip("[]"))

    def __str__(self):
        return "%s:'%s'->%s" % (str(self.pos).rstrip("/."), self.ref, str(self.alt).strip("[]"))

    def unpack_info(self, infodict):
        tmp = {}
        for token in self.info.strip(";").split(";"):
            if re.compile("=").search(token):
                token = token.split("=")
                if token[0] in infodict:
                    tmp[token[0]] = list(
                        map(infodict[token[0]], token[1].split(",")))
                else:
                    tmp[token[0]] = token[1].split(",")
                if len(tmp[token[0]]) == 1:
                    tmp[token[0]] = tmp[token[0]][0]
            else:  # Flag attribute found
                tmp[token] = True
        diff = set(infodict.keys()).difference(set(tmp.keys()))
        for key in diff:
            if infodict[key] == bool:
                tmp[key] = False
        self.info = tmp


class VCF_Reader(FileOrSequence):

    def __init__(self, filename_or_sequence):
        FileOrSequence.__init__(self, filename_or_sequence)
        self.metadata = {}
        self.info = {}
        self.filters = {}
        self.formats = {}
        self.nsamples = 0
        self.sampleids = []

    def make_info_dict(self):
        self.infodict = dict(
            (key, _vcf_typemap[self.info[key]["Type"]]) for key in list(self.info.keys()))

    def parse_meta(self, header_filename=None):
        if header_filename == None:
            the_iter = FileOrSequence.__iter__(self)
        else:
            the_iter = open(header_filename, "r")

        for line in the_iter:
            if line.startswith('#'):
                if line.startswith("##"):
                    mo = _re_vcf_meta_comment.match(line)
                    if mo:
                        value = mo.group(2)
                        if mo.group(1) == "INFO":
                            value = dict(e.rstrip(",").split("=", 1)
                                         for e in _re_vcf_meta_descr.findall(value))
                            key = value["ID"]
                            del value["ID"]
                            self.info[key] = value
                        elif mo.group(1) == "FILTER":
                            value = dict(e.rstrip(",").split("=", 1)
                                         for e in _re_vcf_meta_descr.findall(value))
                            key = value["ID"]
                            del value["ID"]
                            self.filters[key] = value
                        elif mo.group(1) == "FORMAT":
                            value = dict(e.rstrip(",").split("=", 1)
                                         for e in _re_vcf_meta_descr.findall(value))
                            key = value["ID"]
                            del value["ID"]
                            self.formats[key] = value
                        else:
                            self.metadata[mo.group(1)] = mo.group(2)
                else:
                    self.sampleids = line.rstrip("\t\n").split("\t")[9:]
                    self.nsamples = len(self.sampleids)
                continue
            else:
                break

    def meta_info(self, header_filename=None):
        ret = []
        if header_filename == None:
            the_iter = FileOrSequence.__iter__(self)
        else:
            the_iter = open(header_filename, "r")

        for line in the_iter:
            if line.startswith('#'):
                ret.append(line)
            else:
                break
        return ret

    def __iter__(self):
        for line in FileOrSequence.__iter__(self):
            if line == "\n" or line.startswith('#'):
                continue
            vc = VariantCall.fromline(line, self.nsamples, self.sampleids)
            yield vc


class WiggleReader(FileOrSequence):

    def __init__(self, filename_or_sequence, verbose=True):
        FileOrSequence.__init__(self, filename_or_sequence)
        self.attributes = {}
        self.stepType = 'none'
        self.verbose = verbose

    def __iter__(self):
        span = 1
        pos = None
        step = None
        chrom = None
        for line in FileOrSequence.__iter__(self):
            if line.startswith('track'):
                fields = shlex.split(line)[1:]
                self.attributes = dict([(p[0], p[1].strip('"'))
                                        for p in [x.split("=") for x in fields]])
            elif line.startswith('fixedStep'):  # do fixed step stuff
                self.stepType = 'fixed'
                fields = shlex.split(line)[1:]
                declarations = dict([(p[0], p[1].strip('"'))
                                     for p in [x.split("=") for x in fields]])
                pos = int(declarations['start'])
                step = int(declarations['step'])
                chrom = declarations['chrom']
                if 'span' in declarations:
                    span = int(declarations['span'])
                else:
                    span = 1
            elif line.startswith('variableStep'):  # do variable step stuff
                self.stepType = 'variable'
                fields = shlex.split(line)[1:]
                declarations = dict([(p[0], p[1].strip('"'))
                                     for p in [x.split("=") for x in fields]])
                chrom = declarations['chrom']
                if 'span' in declarations:
                    span = int(declarations['span'])
                else:
                    span = 1
            elif line.startswith('browser') or line.startswith('#'):  # Comment or ignored
                if self.verbose:
                    print("Ignored line:", line)
                continue
            else:
                if self.stepType == 'fixed':
                    yield (GenomicInterval(chrom, pos, pos + span, '.'), float(line.strip()))
                    pos += step
                elif self.stepType == 'variable':
                    tmp = line.strip().split(" ")
                    pos = int(tmp[0])
                    yield (GenomicInterval(chrom, pos, pos + span, '.'), float(tmp[1]))


class BAM_Reader(object):

    def __init__(self, filename):
        global pysam
        self.filename = filename
        self.sf = None  # This one is only used by __getitem__
        self.record_no = -1
        try:
            import pysam
        except ImportError:
            sys.stderr.write(
                "Please Install PySam to use the BAM_Reader Class (http://code.google.com/p/pysam/)")
            raise

    def __iter__(self):
        sf = pysam.Samfile(self.filename, "rb")
        self.record_no = 0
        for pa in sf:
            # yield SAM_Alignment.from_pysam_AlignedRead( pa, sf )
            yield SAM_Alignment.from_pysam_AlignedSegment(pa, sf)
            self.record_no += 1

    def fetch(self, reference=None, start=None, end=None, region=None):
        sf = pysam.Samfile(self.filename, "rb")
        self.record_no = 0
        try:
            for pa in sf.fetch(reference, start, end, region):
                yield SAM_Alignment.from_pysam_AlignedRead(pa, sf)
                self.record_no += 1
        except ValueError as e:
            if e.message == "fetch called on bamfile without index":
                print("Error: ", e.message)
                print(
                    "Your bam index file is missing or wrongly named, convention is that file 'x.bam' has index file 'x.bam.bai'!")
            else:
                raise
        except:
            raise

    def get_line_number_string(self):
        if self.record_no == -1:
            return "unopened file %s" % (self.filename)
        else:
            return "record #%d in file %s" % (self.record_no, self.filename)

    def __getitem__(self, iv):
        if not isinstance(iv, GenomicInterval):
            raise TypeError(
                "Use a HTSeq.GenomicInterval to access regions within .bam-file!")
        if self.sf is None:
            self.sf = pysam.Samfile(self.filename, "rb")
            # NOTE: pysam 0.9 has renames _hasIndex into has_index
            if (hasattr(self.sf, '_hasIndex') and (not self.sf._hasIndex())) or (not self.sf.has_index()):
                raise ValueError(
                    "The .bam-file has no index, random-access is disabled!")
        for pa in self.sf.fetch(iv.chrom, iv.start + 1, iv.end):
            yield SAM_Alignment.from_pysam_AlignedRead(pa, self.sf)

    def get_header_dict(self):
        sf = pysam.Samfile(self.filename, "rb")
        return sf.header


class BAM_Writer(object):

    def __init__(self, filename, template=None, referencenames=None, referencelengths=None, text=None, header=None):
        try:
            import pysam
        except ImportError:
            sys.stderr.write(
                "Please Install PySam to use the BAM_Writer Class (http://code.google.com/p/pysam/)")
            raise

        self.filename = filename
        self.template = template
        self.referencenames = referencenames
        self.referencelengths = referencelengths
        self.text = text
        self.header = header
        self.sf = pysam.Samfile(self.filename, mode="wb", template=self.template, referencenames=self.referencenames,
                                referencelengths=self.referencelengths, text=self.text, header=self.header)

    @classmethod
    def from_BAM_Reader(cls, fn, br):
        return BAM_Writer(filename=fn, header=br.get_header_dict())

    def write(self, alnmt):
        #self.sf.write( alnmt.to_pysam_AlignedRead( self.sf ) )
        self.sf.write(alnmt.to_pysam_AlignedSegment(self.sf))

    def close(self):
        self.sf.close()


class BED_Reader(FileOrSequence):

    def __init__(self, filename_or_sequence):
        FileOrSequence.__init__(self, filename_or_sequence)

    def __iter__(self):
        for line in FileOrSequence.__iter__(self):
            if line.startswith("track"):
                continue
            fields = line.split()
            if len(fields) < 3:
                raise ValueError("BED file line contains less than 3 fields")
            if len(fields) > 9:
                raise ValueError("BED file line contains more than 9 fields")
            iv = GenomicInterval(fields[0], int(fields[1]), int(
                fields[2]), fields[5] if len(fields) > 5 else ".")
            f = GenomicFeature(fields[3] if len(
                fields) > 3 else "unnamed", "BED line", iv)
            f.score = float(fields[4]) if len(fields) > 4 else None
            f.thick = GenomicInterval(iv.chrom, int(fields[6]), int(
                fields[7]), iv.strand) if len(fields) > 7 else None
            f.itemRgb = [int(a) for a in fields[8].split(",")
                         ] if len(fields) > 8 else None
            yield(f)<|MERGE_RESOLUTION|>--- conflicted
+++ resolved
@@ -590,8 +590,6 @@
 ###########################
 # paired-end handling
 ###########################
-<<<<<<< HEAD
-
 
 def pair_SAM_alignments(alignments, bundle=False):
 
@@ -655,7 +653,7 @@
                       mate_missing_count[0])
 
 
-def pair_SAM_alignments_with_buffer(alignments, max_buffer_size=3000000):
+def pair_SAM_alignments_with_buffer(alignments, max_buffer_size=30000000):
 
     almnt_buffer = {}
     ambiguous_pairing_counter = 0
@@ -686,122 +684,6 @@
                 if ambiguous_pairing_counter == 0:
                     ambiguous_pairing_first_occurance = matekey
                 ambiguous_pairing_counter += 1
-=======
-                
-                
-def pair_SAM_alignments( alignments, bundle=False ):
-
-   mate_missing_count = [0]
-
-   def process_list( almnt_list ):
-      while len( almnt_list ) > 0:
-         a1 = almnt_list.pop( 0 )
-         # Find its mate
-         for a2 in almnt_list:
-            if a1.pe_which == a2.pe_which:
-               continue
-            if a1.aligned != a2.mate_aligned or a1.mate_aligned != a2.aligned:
-               continue
-            if not (a1.aligned and a2.aligned):
-               break
-            if a1.iv.chrom == a2.mate_start.chrom and a1.iv.start == a2.mate_start.pos and \
-                  a2.iv.chrom == a1.mate_start.chrom and a2.iv.start == a1.mate_start.pos:
-               break
-         else:
-            if a1.mate_aligned:
-               mate_missing_count[0] += 1
-               if mate_missing_count[0] == 1:
-                  warnings.warn( "Read " + a1.read.name + " claims to have an aligned mate " +
-                     "which could not be found in an adjacent line." )
-            a2 = None
-         if a2 is not None:
-            almnt_list.remove( a2 )
-         if a1.pe_which == "first":
-            yield ( a1, a2 )
-         else:
-            assert a1.pe_which == "second"
-            yield ( a2, a1 )
-
-   almnt_list = []
-   current_name = None
-   for almnt in alignments:
-      if not almnt.paired_end:
-         raise ValueError("'pair_alignments' needs a sequence of paired-end alignments")
-      if almnt.pe_which == "unknown":
-         raise ValueError("Paired-end read found with 'unknown' 'pe_which' status.")
-      if almnt.read.name == current_name:
-         almnt_list.append( almnt )
-      else:
-         if bundle:
-            yield list( process_list( almnt_list ) )
-         else:
-            for p in process_list( almnt_list ):
-               yield p
-         current_name = almnt.read.name
-         almnt_list = [ almnt ]
-   if bundle:
-      yield list( process_list( almnt_list ) )
-   else:
-      for p in process_list( almnt_list ):
-         yield p
-   if mate_missing_count[0] > 1:
-      warnings.warn( "%d reads with missing mate encountered." % mate_missing_count[0] )
-
-
-def pair_SAM_alignments_with_buffer( alignments, max_buffer_size=30000000 ):
-
-   almnt_buffer = {}
-   ambiguous_pairing_counter = 0
-   for almnt in alignments:
-
-      if not almnt.paired_end:
-         raise ValueError("Sequence of paired-end alignments expected, but got single-end alignment.")
-      if almnt.pe_which == "unknown":
-         raise ValueError("Cannot process paired-end alignment found with 'unknown' 'pe_which' status.")
-
-      matekey = ( 
-         almnt.read.name, 
-         "second" if almnt.pe_which == "first" else "first",
-         almnt.mate_start.chrom if almnt.mate_aligned else None, 
-         almnt.mate_start.pos if almnt.mate_aligned else None, 
-         almnt.iv.chrom if almnt.aligned else None, 
-         almnt.iv.start if almnt.aligned else None, 
-         -almnt.inferred_insert_size if almnt.aligned and almnt.mate_aligned else None )
-
-      if matekey in almnt_buffer:
-         if len( almnt_buffer[ matekey ] ) == 1:            
-            mate = almnt_buffer[ matekey ][ 0 ]
-            del almnt_buffer[ matekey ]
-         else:
-            mate = almnt_buffer[ matekey ].pop( 0 )
-            if ambiguous_pairing_counter == 0:
-               ambiguous_pairing_first_occurance = matekey
-            ambiguous_pairing_counter += 1
-         if almnt.pe_which == "first":
-            yield ( almnt, mate )
-         else:
-            yield ( mate, almnt )
-      else:
-         almntkey = ( 
-            almnt.read.name, almnt.pe_which, 
-            almnt.iv.chrom if almnt.aligned else None, 
-            almnt.iv.start if almnt.aligned else None, 
-            almnt.mate_start.chrom if almnt.mate_aligned else None, 
-            almnt.mate_start.pos if almnt.mate_aligned else None, 
-            almnt.inferred_insert_size if almnt.aligned and almnt.mate_aligned else None )
-         if almntkey not in almnt_buffer:
-            almnt_buffer[ almntkey ] = [ almnt ]
-         else:
-            almnt_buffer[ almntkey ].append( almnt )
-         if len(almnt_buffer) > max_buffer_size:
-            raise ValueError("Maximum alignment buffer size exceeded while pairing SAM alignments.")
-
-   if len(almnt_buffer) > 0:
-      warnings.warn( "Mate records missing for %d records; first such record: %s." % 
-         ( len(almnt_buffer), str( list(almnt_buffer.values())[0][0] ) ) )
-      for almnt_list in list(almnt_buffer.values()):
-         for almnt in almnt_list:
->>>>>>> 89af3f28
             if almnt.pe_which == "first":
                 yield (almnt, mate)
             else:
