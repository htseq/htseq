--- conflicted
+++ resolved
@@ -35,11 +35,9 @@
 *~
 # auto-generated tag files
 tags
-<<<<<<< HEAD
-=======
+
 
 # some IDE and OS specific files
 .idea
 */.DS_Store
->>>>>>> 721d440e
 .DS_Store