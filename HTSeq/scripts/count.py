import warnings
import argparse # needed?
import traceback
import os.path
<<<<<<< HEAD
import sys

import HTSeq
import HTSeq.scripts.count_reads_in_feature.param_builder as param_builder
from HTSeq.scripts.count_reads_in_feature.parameters import CountParameters
from HTSeq.scripts.count_reads_in_feature.core import do_count_reads_in_features
from HTSeq.scripts.utils import my_showwarning

def main():
    """
    Call me if you want to run htseq-count!

    Where are the parameters?
    Within count_reads_in_feature there is param_builder which handles all the user defined parameters. If you need to add or modify a given parameter, please go there.
    See the comment for each step below if you want to understand better how it works.
    """

    # This will create an ArgumentParser object pre-filled with the default description of HTSeq.
    # param_builder is located in count_reads_in_feature/param_builder.py
    pa = param_builder.create_input_argument()
=======
import multiprocessing
import numpy as np
import pysam

import HTSeq
from HTSeq.scripts.count_features.count_features_per_file import count_reads_single_file
from HTSeq.scripts.utils import (
    my_showwarning,
    _write_output,
)


def count_reads_in_features(args):
    """Count reads in features, parallelizing by file

    Args:
        args: ArgumentParser args, i.e. each argument is a property of this
          instance. Check the CLI parsing function below for a full list
          of properties, i.e. command-line options.

    This function can be conceptually split into the following steps:

    1. Load features from GTF file into memory
    2. Parse the reads from each BAM file in parallel or series
    3. Write output table

    Step 2 can be further split into two main components:

    1. Find what features overlap with each read/read pair
    2. Assign that read/pair to a feature (if unique) or a corner case
       (e.g. multimappers)
    """

    # Load feature GenomicArrayOfSets to mark overlaps
    gff = HTSeq.GFF_Reader(args.featuresfilename)
    feature_scan = HTSeq.make_feature_genomicarrayofsets(
        gff,
        args.idattr,
        feature_type=args.feature_type,
        feature_query=args.feature_query,
        additional_attributes=args.additional_attributes,
        stranded=args.stranded != "no",
        verbose=not args.quiet,
        add_chromosome_info=args.add_chromosome_info,
    )
    features = feature_scan["features"]
    attributes = feature_scan["attributes"]
    feature_attr = sorted(attributes.keys())
    if len(feature_attr) == 0:
        sys.stderr.write("Warning: No features of type '{args.feature_type}' found.\n")

    # Count reads in parallel or in series
    count_args, attributes = _prepare_args_for_counting(
        features,
        feature_attr,
        attributes,
        args.add_chromosome_info,
        args.additional_attributes,
        args.feature_query,
        args.feature_type,
        args.featuresfilename,
        args.idattr,
        args.max_buffer_size,
        args.minaqual,
        args.nonunique,
        args.order,
        args.mode,
        args.quiet,
        args.samfilenames,
        args.samout_format,
        args.samouts,
        args.secondary_alignments,
        args.stranded,
        args.supplementary_alignments,
    )
    if args.nprocesses > 1:
        with multiprocessing.Pool(args.nprocesses) as pool:
            results = pool.starmap(count_reads_single_file, count_args)
        results.sort(key=operator.itemgetter("isam"))
    else:
        results = list(itertools.starmap(count_reads_single_file, count_args))

    # Merge and write output
    _write_output(
        results,
        args.samfilenames,
        attributes,
        args.additional_attributes,
        args.output_filename,
        args.output_delimiter,
        args.output_append,
        sparse=args.counts_output_sparse,
        dtype=np.float32,
    )


def _prepare_args_for_counting(
    features,
    feature_attr,
    attributes,
    add_chromosome_info,
    additional_attributes,
    feature_query,
    feature_type,
    gff_filename,
    id_attribute,
    max_buffer_size,
    minaqual,
    multimapped_mode,
    order,
    overlap_mode,
    quiet,
    sam_filenames,
    samout_format,
    samouts,
    secondary_alignment_mode,
    stranded,
    supplementary_alignment_mode,
):
    args = []
    for isam, (sam_filename, samout_filename) in enumerate(zip(sam_filenames, samouts)):
        args.append(
            (
                isam,
                sam_filename,
                features,
                feature_attr,
                order,
                max_buffer_size,
                stranded,
                overlap_mode,
                multimapped_mode,
                secondary_alignment_mode,
                supplementary_alignment_mode,
                feature_type,
                id_attribute,
                additional_attributes,
                quiet,
                minaqual,
                samout_format,
                samout_filename,
            )
        )
    return args, attributes


def _check_sam_files(sam_filenames):
    if (len(sam_filenames) != 1) or (sam_filenames[0] != "-"):
        for sam_filename in sam_filenames:
            with pysam.AlignmentFile(sam_filename, "r") as sf:
                pass


def _check_samouts(sam_filenames, samout_format, samouts):
    if len(samouts) != len(sam_filenames):
        raise ValueError("Select the same number of input and output files")
    # Try to open samout files early in case any of them has issues
    if samout_format in ("SAM", "sam"):
        for samout in samouts:
            with open(samout, "w"):
                pass
    else:
        # We don't have a template if the input is stdin
        if (len(sam_filenames) != 1) or (sam_filenames[0] != "-"):
            for sam_filename, samout in zip(sam_filenames, samouts):
                with pysam.AlignmentFile(sam_filename, "r") as sf:
                    with pysam.AlignmentFile(samout, "w", template=sf):
                        pass


def _parse_sanitize_cmdline_arguments():
    pa = argparse.ArgumentParser(
        usage="%(prog)s [options] alignment_file gff_file",
        description="This script takes one or more alignment files in SAM/BAM "
        + "format and a feature file in GFF format and calculates for each feature "
        + "the number of reads mapping to it. See "
        + "http://htseq.readthedocs.io/en/master/count.html for details.",
        epilog="Written by Simon Anders (sanders@fs.tum.de), "
        + "European Molecular Biology Laboratory (EMBL) and Fabio Zanini "
        + "(fabio.zanini@unsw.edu.au), UNSW Sydney. (c) 2010-2020. "
        + "Released under the terms of the GNU General Public License v3. "
        + "Part of the 'HTSeq' framework, version %s." % HTSeq.__version__,
    )
    pa.add_argument(
        "--version", action="store_true", help="Show software version and exit"
    )
>>>>>>> 721d440e
    args, argv = pa.parse_known_args()
    # Version is the only case where the BAM and GTF files are optional
    if args.version:
        print(HTSeq.__version__)
        sys.exit()
<<<<<<< HEAD

    # This will add all the parameters/arguments you are exposing to the users.
    # So when you run htseq-count command, all the arguments/flags available to the users are defined in the method below.
    # Hence, if you need to add/modify/remove a flag/argument, modify this.
    # NOTE! If you change any argument, make sure you modify CountParameters object as well. See below.
    param_builder.add_options(pa)

    # Get the arguments/flags/parameters value given by user.
    args = pa.parse_args()

    # Show warning message?
=======
    pa.add_argument(
        "samfilenames",
        nargs="+",
        type=str,
        help="Path to the SAM/BAM files containing the mapped reads. "
        + "If '-' is selected, read from standard input",
    )
    pa.add_argument(
        "featuresfilename",
        type=str,
        help="Path to the GTF file containing the features",
    )
    pa.add_argument(
        "-f",
        "--format",
        dest="samtype",
        choices=("sam", "bam", "auto"),
        default="auto",
        help="Type of <alignment_file> data. DEPRECATED: "
        + "file format is detected automatically. This option is ignored.",
    )
    pa.add_argument(
        "-r",
        "--order",
        dest="order",
        choices=("pos", "name"),
        default="name",
        help="'pos' or 'name'. Sorting order of <alignment_file> (default: name). Paired-end sequencing "
        + "data must be sorted either by position or by read name, and the sorting order "
        + "must be specified. Ignored for single-end data.",
    )
    pa.add_argument(
        "--max-reads-in-buffer",
        dest="max_buffer_size",
        type=int,
        default=30000000,
        help="When <alignment_file> is paired end sorted by position, "
        + "allow only so many reads to stay in memory until the mates are "
        + "found (raising this number will use more memory). Has no effect "
        + "for single end or paired end sorted by name",
    )
    pa.add_argument(
        "-s",
        "--stranded",
        dest="stranded",
        choices=("yes", "no", "reverse"),
        default="yes",
        help="Whether the data is from a strand-specific assay. Specify 'yes', "
        + "'no', or 'reverse' (default: yes). "
        + "'reverse' means 'yes' with reversed strand interpretation",
    )
    pa.add_argument(
        "-a",
        "--minaqual",
        type=int,
        dest="minaqual",
        default=10,
        help="Skip all reads with MAPQ alignment quality lower than the given "
        + "minimum value (default: 10). MAPQ is the 5th column of a SAM/BAM "
        + "file and its usage depends on the software used to map the reads.",
    )
    pa.add_argument(
        "-t",
        "--type",
        type=str,
        dest="feature_type",
        default="exon",
        help="Feature type (3rd column in GTF file) to be used, "
        + "all features of other type are ignored (default, suitable for Ensembl "
        + "GTF files: exon)",
    )
    pa.add_argument(
        "-i",
        "--idattr",
        type=str,
        dest="idattr",
        action="append",
        default=["gene_id"],
        help="GTF attribute to be used as feature ID (default, "
        + "suitable for Ensembl GTF files: gene_id). All feature of the "
        + "right type (see -t option) within the same GTF attribute will "
        + "be added together. The typical way of using this option is to "
        + "count all exonic reads from each gene and add the exons "
        + "but other uses are possible as well. You can call this option "
        + "multiple times: in that case, the combination of all attributes "
        + "separated by colons (:) will be used as a unique identifier, "
        + "e.g. for exons you might use -i gene_id -i exon_number.",
    )
    pa.add_argument(
        "--additional-attr",
        type=str,
        action="append",
        dest='additional_attributes',
        default=[],
        help="Additional feature attributes (default: none, "
        + "suitable for Ensembl GTF files: gene_name). Use multiple times "
        + "for more than one additional attribute. These attributes are "
        + "only used as annotations in the output, while the determination "
        + "of how the counts are added together is done based on option -i.",
    )
    pa.add_argument(
        "--add-chromosome-info",
        action="store_true",
        help="Store information about the chromosome of each feature as "
        + "an additional attribute (e.g. colunm in the TSV output file).",
    )
    pa.add_argument(
        "-m",
        "--mode",
        dest="mode",
        choices=("union", "intersection-strict", "intersection-nonempty"),
        default="union",
        help="Mode to handle reads overlapping more than one feature "
        + "(choices: union, intersection-strict, intersection-nonempty; default: union)",
    )
    pa.add_argument(
        "--nonunique",
        dest="nonunique",
        type=str,
        choices=("none", "all", "fraction", "random"),
        default="none",
        help="Whether and how to score reads that are not uniquely aligned "
        + "or ambiguously assigned to features "
        + "(choices: none, all, fraction, random; default: none)",
    )
    pa.add_argument(
        "--secondary-alignments",
        dest="secondary_alignments",
        type=str,
        choices=("score", "ignore"),
        default="ignore",
        help="Whether to score secondary alignments (0x100 flag)",
    )
    pa.add_argument(
        "--supplementary-alignments",
        dest="supplementary_alignments",
        type=str,
        choices=("score", "ignore"),
        default="ignore",
        help="Whether to score supplementary alignments (0x800 flag)",
    )
    pa.add_argument(
        "-o",
        "--samout",
        type=str,
        dest="samouts",
        action="append",
        default=[],
        help="Write out all SAM alignment records into "
        + "SAM/BAM files (one per input file needed), annotating each line "
        + "with its feature assignment (as an optional field with tag 'XF')"
        + ". See the -p option to use BAM instead of SAM.",
    )
    pa.add_argument(
        "-p",
        "--samout-format",
        type=str,
        dest="samout_format",
        choices=("SAM", "BAM", "sam", "bam"),
        default="SAM",
        help="Format to use with the --samout option.",
    )
    pa.add_argument(
        "-d",
        "--delimiter",
        type=str,
        dest="output_delimiter",
        default="\t",
        help="Column delimiter in output (default: TAB).",
    )
    pa.add_argument(
        "-c",
        "--counts_output",
        type=str,
        dest="output_filename",
        default="",
        help="Filename to output the counts to instead of stdout.",
    )
    pa.add_argument(
        "--counts-output-sparse",
        action="store_true",
        help="Store the counts as a sparse matrix (mtx, h5ad, loom).",
    )
    pa.add_argument(
        "--append-output",
        action="store_true",
        dest="output_append",
        help="Append counts output to an existing file instead of "
        + "creating a new one. This option is useful if you have "
        + "already creates a TSV/CSV/similar file with a header for your "
        + "samples (with additional columns for the feature name and any "
        + "additionl attributes) and want to fill in the rest of the file.",
    )
    pa.add_argument(
        "-n",
        "--nprocesses",
        type=int,
        dest="nprocesses",
        default=1,
        help="Number of parallel CPU processes to use (default: 1). "
        + "This option is useful to process several input files at once. "
        + "Each file will use only 1 CPU. It is possible, of course, to "
        + "split a very large input SAM/BAM files into smaller chunks "
        + "upstream to make use of this option.",
    )
    pa.add_argument(
        "--feature-query",
        type=str,
        dest="feature_query",
        default=None,
        help="Restrict to features descibed in this expression. Currently "
        + 'supports a single kind of expression: attribute == "one attr" to '
        + "restrict the GFF to a single gene or transcript, e.g. "
        + "--feature-query 'gene_name == \"ACTB\"' - notice the single "
        + "quotes around the argument of this option and the double "
        + "quotes around the gene name. Broader queries might become "
        + "available in the future.",
    )
    pa.add_argument(
        "-q",
        "--quiet",
        action="store_true",
        dest="quiet",
        help="Suppress progress report",
    )  # and warnings" )
    args = pa.parse_args()

    # Deal with custom id_attribute lists. This is never shorter than 1 because
    # gene_id is the default. However, if the option was called at least once,
    # that should _override_ the default, which means skipping the first
    # element (i.e., gene_id).
    if len(args.idattr) > 1:
        del args.idattr[0]

    # Never use more CPUs than files
    args.nprocesses = min(args.nprocesses, len(args.samfilenames))

    # Check and sanitize annotated SAM/BAM outputs
    if args.samouts != []:
        _check_samouts(args.samfilenames, args.samout_format, args.samouts)
    else:
        args.samouts = [None for x in args.samfilenames]

    # Try to open samfiles to fail early in case any of them is not there
    _check_sam_files(args.samfilenames)

    return args


def main():
    '''Main loop for htseq-count'''

    args = _parse_sanitize_cmdline_arguments()

>>>>>>> 721d440e
    warnings.showwarning = my_showwarning

    # What do I do? I take all the user defined arguments/parameters/flags and turn them into a self-contained object used by the actual count function.
    # CountParameters is defined in count_reads_in_feature/parameters.py
    parameters = CountParameters(arg_parser_obj = args)

    try:
<<<<<<< HEAD
        # I'm the one who does the actual count function.
        # I'm within count_reads_in_feature/core.py script.
        do_count_reads_in_features(parameters)
=======
        count_reads_in_features(args)
>>>>>>> 721d440e
    except:
        sys.stderr.write("  %s\n" % str(sys.exc_info()[1]))
        sys.stderr.write(
            "  [Exception type: %s, raised in %s:%d]\n"
            % (
                sys.exc_info()[1].__class__.__name__,
                os.path.basename(traceback.extract_tb(sys.exc_info()[2])[-1][0]),
                traceback.extract_tb(sys.exc_info()[2])[-1][1],
            )
        )
        sys.exit(1)

if __name__ == "__main__":
    main()<|MERGE_RESOLUTION|>--- conflicted
+++ resolved
@@ -2,28 +2,6 @@
 import argparse # needed?
 import traceback
 import os.path
-<<<<<<< HEAD
-import sys
-
-import HTSeq
-import HTSeq.scripts.count_reads_in_feature.param_builder as param_builder
-from HTSeq.scripts.count_reads_in_feature.parameters import CountParameters
-from HTSeq.scripts.count_reads_in_feature.core import do_count_reads_in_features
-from HTSeq.scripts.utils import my_showwarning
-
-def main():
-    """
-    Call me if you want to run htseq-count!
-
-    Where are the parameters?
-    Within count_reads_in_feature there is param_builder which handles all the user defined parameters. If you need to add or modify a given parameter, please go there.
-    See the comment for each step below if you want to understand better how it works.
-    """
-
-    # This will create an ArgumentParser object pre-filled with the default description of HTSeq.
-    # param_builder is located in count_reads_in_feature/param_builder.py
-    pa = param_builder.create_input_argument()
-=======
 import multiprocessing
 import numpy as np
 import pysam
@@ -210,25 +188,12 @@
     pa.add_argument(
         "--version", action="store_true", help="Show software version and exit"
     )
->>>>>>> 721d440e
     args, argv = pa.parse_known_args()
     # Version is the only case where the BAM and GTF files are optional
     if args.version:
         print(HTSeq.__version__)
         sys.exit()
-<<<<<<< HEAD
-
-    # This will add all the parameters/arguments you are exposing to the users.
-    # So when you run htseq-count command, all the arguments/flags available to the users are defined in the method below.
-    # Hence, if you need to add/modify/remove a flag/argument, modify this.
-    # NOTE! If you change any argument, make sure you modify CountParameters object as well. See below.
-    param_builder.add_options(pa)
-
-    # Get the arguments/flags/parameters value given by user.
-    args = pa.parse_args()
-
-    # Show warning message?
-=======
+
     pa.add_argument(
         "samfilenames",
         nargs="+",
@@ -483,7 +448,6 @@
 
     args = _parse_sanitize_cmdline_arguments()
 
->>>>>>> 721d440e
     warnings.showwarning = my_showwarning
 
     # What do I do? I take all the user defined arguments/parameters/flags and turn them into a self-contained object used by the actual count function.
@@ -491,13 +455,7 @@
     parameters = CountParameters(arg_parser_obj = args)
 
     try:
-<<<<<<< HEAD
-        # I'm the one who does the actual count function.
-        # I'm within count_reads_in_feature/core.py script.
-        do_count_reads_in_features(parameters)
-=======
         count_reads_in_features(args)
->>>>>>> 721d440e
     except:
         sys.stderr.write("  %s\n" % str(sys.exc_info()[1]))
         sys.stderr.write(
