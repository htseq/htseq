#!/usr/bin/env python
from __future__ import print_function
import sys
import os
from distutils.log import INFO as logINFO


if ((sys.version_info[0] == 2) or
   (sys.version_info[0] == 3 and sys.version_info[1] < 5)):
    sys.stderr.write("Error in setup script for HTSeq:\n")
    sys.stderr.write("HTSeq requires Python 3.5+.")
    sys.exit(1)

# Update version from VERSION file into module
this_directory = os.path.abspath(os.path.dirname(__file__))
with open(os.path.join(this_directory, 'VERSION')) as fversion:
    version = fversion.readline().rstrip()
with open(os.path.join(this_directory, 'HTSeq', '_version.py'), 'wt') as fversion:
    fversion.write('__version__ = "'+version+'"')

# Get README file content
with open(os.path.join(this_directory, 'README.md')) as f:
    long_description = f.read()

# Check OS-specific quirks
try:
    from setuptools import setup, Extension
    from setuptools.command.build_py import build_py
    from setuptools import Command
    # Setuptools but not distutils support build/runtime/optional dependencies
    # NOTE: setuptools < 18.0 has issues with Cython as a dependency
    # NOTE: old setuptools < 18.0 has issues with extras
    kwargs = dict(
        setup_requires=[
              'Cython',
              'numpy',
              'pysam',
        ],
        install_requires=[
            'numpy',
            'pysam',
        ],
        extras_require={
            'htseq-qa': ['matplotlib>=1.4'],
            'test': [
                'scipy>=1.5.0',
                'pytest>=6.2.5',
                'pandas>=1.1.0',
                'matplotlib>=1.4',
            ],
        },
      )
except ImportError:
    sys.stderr.write("Could not import 'setuptools'," +
                     " falling back to 'distutils'.\n")
    from distutils.core import setup, Extension
    from distutils.command.build_py import build_py
    from distutils.cmd import Command
    kwargs = dict(
        requires=[
              'Cython',
              'numpy',
              'pysam',
            ]
    )

try:
    import numpy
except ImportError:
    sys.stderr.write("Setup script for HTSeq: Failed to import 'numpy'.\n")
    sys.stderr.write("Please install numpy and then try again to install" +
                     " HTSeq.\n")
    sys.exit(1)


numpy_include_dir = os.path.join(
        os.path.dirname(numpy.__file__),
        'core',
        'include',
        )


def get_include_dirs(cpp=False):
    '''OSX 10.14 and later split the /usr/include contents everywhere'''
    include_dirs = []
    if sys.platform != 'darwin':
        return include_dirs

    paths = {
        'C': [
            '/Applications/Xcode.app/Contents/Developer/Platforms/MacOSX.platform/Developer/SDKs/MacOSX.sdk/usr/include/',
        ],
        'C++': [
            '/Applications/Xcode.app/Contents/Developer/Toolchains/XcodeDefault.xctoolchain/usr/include/c++/v1/',
        ],
    }

    for path in paths['C']:
        if os.path.isdir(path):
            include_dirs.append(path)
    if cpp:
        for path in paths['C++']:
            if os.path.isdir(path):
                include_dirs.append(path)

    return include_dirs


def get_library_dirs_cpp():
    '''OSX 10.14 and later messed up C/C++ library locations'''
    if sys.platform == 'darwin':
        return ['/usr/X11R6/lib']
    else:
        return []


def get_extra_args_cpp():
    '''OSX 101.14 and later refuses to use libstdc++'''
    if sys.platform == 'darwin':
        return ['-stdlib=libc++']
    else:
        return []


class Preprocess_command(Command):
    '''Cython and SWIG preprocessing'''
    description = "preprocess Cython and SWIG files for HTSeq"
    user_options = []

    def initialize_options(self):
        pass

    def finalize_options(self):
        pass

    def run(self):
        self.swig_and_cython()

    def swig_and_cython(self):
        import os
        from shutil import copy
        from subprocess import check_call
        from subprocess import SubprocessError

        def c(x): return check_call(x, shell=True)
        def p(x): return self.announce(x, level=logINFO)

        # CYTHON
        p('cythonizing')
        cython = os.getenv('CYTHON', 'cython')
        try:
            c(cython+' --version')
        except SubprocessError:
            if os.path.isfile('src/_HTSeq.c'):
                p('Cython not found, but transpiled file found')
            else:
                raise
        else:
            c(cython+' -3 src/HTSeq/_HTSeq.pyx -o src/_HTSeq.c')

        # SWIG
        p('SWIGging')
        swig = os.getenv('SWIG', 'swig')
        pyswigged = 'src/StepVector.py'
        try:
            c(swig+' -Wall -c++ -python -py3 src/StepVector.i')
        except SubprocessError:
            if (os.path.isfile('src/StepVector_wrap.cxx') and
                    os.path.isfile('src/StepVector.py')):
                p('SWIG not found, but transpiled files found')
            else:
                raise
        p('moving swigged .py module')
        copy(pyswigged, 'HTSeq/StepVector.py')

        p('done')


class Build_with_preprocess(build_py):
    def run(self):
        self.run_command('preprocess')
        build_py.run(self)


setup(name='HTSeq',
      version=version,
      author='Simon Anders, Fabio Zanini',
      author_email='fabio.zanini@unsw.edu.au',
      maintainer='Fabio Zanini',
      maintainer_email='fabio.zanini@unsw.edu.au',
      url='https://github.com/htseq',
      description="A framework to process and analyze data from " +
                  "high-throughput sequencing (HTS) assays",
      long_description=long_description,
      long_description_content_type='text/markdown',
      license='GPL3',
      classifiers=[
         'Development Status :: 5 - Production/Stable',
         'Topic :: Scientific/Engineering :: Bio-Informatics',
         'Intended Audience :: Developers',
         'Intended Audience :: Science/Research',
         'License :: OSI Approved :: GNU General Public License (GPL)',
         'Operating System :: POSIX',
         'Programming Language :: Python'
      ],
      ext_modules=[
         Extension(
             'HTSeq._HTSeq',
             ['src/_HTSeq.c'],
             include_dirs=[numpy_include_dir]+get_include_dirs(),
             extra_compile_args=['-w']),
         Extension(
             'HTSeq._StepVector',
             ['src/StepVector_wrap.cxx'],
             include_dirs=get_include_dirs(cpp=True),
             library_dirs=get_library_dirs_cpp(),
             extra_compile_args=['-w'] + get_extra_args_cpp(),
             extra_link_args=get_extra_args_cpp(),
             ),
      ],
      py_modules=[
         'HTSeq._HTSeq_internal',
         'HTSeq.StepVector',
         'HTSeq.StretchVector',
         'HTSeq._version',
         'HTSeq.scripts.qa',
         'HTSeq.scripts.count',
         'HTSeq.scripts.count_with_barcodes',
         'HTSeq.scripts.utils',
         'HTSeq.utils',
         'HTSeq.features',
<<<<<<< HEAD
         'HTSeq.scripts.count_reads_in_feature.core',
         'HTSeq.scripts.count_reads_in_feature.param_builder',
         'HTSeq.scripts.count_reads_in_feature.parameters',
=======
         'HTSeq.scripts.count_features.count_features_per_file',
         'HTSeq.scripts.count_features.reads_io_processor',
         'HTSeq.scripts.count_features.reads_stats',
>>>>>>> 721d440e
      ],
      scripts=[
         'scripts/htseq-qa',
         'scripts/htseq-count',
         'scripts/htseq-count-barcodes',
      ],
      cmdclass={
          'preprocess': Preprocess_command,
          'build_py': Build_with_preprocess,
          },
      **kwargs
      )<|MERGE_RESOLUTION|>--- conflicted
+++ resolved
@@ -229,15 +229,9 @@
          'HTSeq.scripts.utils',
          'HTSeq.utils',
          'HTSeq.features',
-<<<<<<< HEAD
-         'HTSeq.scripts.count_reads_in_feature.core',
-         'HTSeq.scripts.count_reads_in_feature.param_builder',
-         'HTSeq.scripts.count_reads_in_feature.parameters',
-=======
          'HTSeq.scripts.count_features.count_features_per_file',
          'HTSeq.scripts.count_features.reads_io_processor',
          'HTSeq.scripts.count_features.reads_stats',
->>>>>>> 721d440e
       ],
       scripts=[
          'scripts/htseq-qa',
